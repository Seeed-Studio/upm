--- conflicted
+++ resolved
@@ -126,11 +126,7 @@
     set_source_files_properties (javaupm_${libname}.i PROPERTIES CPLUSPLUS ON)
     set_source_files_properties (javaupm_${libname}.i PROPERTIES SWIG_FLAGS ";-package;upm_${libname};-I${CMAKE_BINARY_DIR}/src")
     swig_add_module (javaupm_${libname} java javaupm_${libname}.i ${module_src})
-<<<<<<< HEAD
-    swig_link_libraries (javaupm_${libname} ${MRAAJAVA_LDFLAGS} ${JAVA_LDFLAGS})
-=======
     swig_link_libraries (javaupm_${libname} ${MRAAJAVA_LIBRARIES} ${MRAA_LIBRARIES} ${JAVA_LIBRARIES})
->>>>>>> 66bd4ee8
     target_include_directories ( ${SWIG_MODULE_javaupm_${libname}_REAL_NAME}
       PUBLIC
       "${JAVA_INCLUDE_DIRS}"
@@ -141,13 +137,8 @@
       PREFIX "lib"
       SUFFIX ".so"
     )
-<<<<<<< HEAD
-    install (TARGETS javaupm_${libname} LIBRARY DESTINATION ${CMAKE_INSTALL_LIBDIR})
-    install (FILES ${CMAKE_CURRENT_BINARY_DIR}/upm_${libname}.jar DESTINATION ${CMAKE_INSTALL_LIBDIR}/../lib/java)
-=======
     install (TARGETS javaupm_${libname} LIBRARY DESTINATION ${LIB_INSTALL_DIR})
     install (FILES ${CMAKE_CURRENT_BINARY_DIR}/upm_${libname}.jar DESTINATION ${LIB_INSTALL_DIR}/../lib/java)
->>>>>>> 66bd4ee8
 
     if (NOT DEFINED $ENV{JAVA_HOME_NATIVE})
         set (JAVAC $ENV{JAVA_HOME}/bin/javac)
@@ -222,10 +213,6 @@
           DESTINATION ${NODE_MODULE_INSTALL_PATH} COMPONENT ${libname})
     endmacro()
   endif(BUILDSWIGNODE)
-<<<<<<< HEAD
-
-=======
->>>>>>> 66bd4ee8
 endif()
 
 macro(upm_module_init)
