/*
 * Author: Brendan Le Foll <brendan.le.foll@intel.com>
 * Contributions: Mihai Tudor Panu <mihai.tudor.panu@intel.com>
 * Copyright (c) 2014 Intel Corporation.
 *
 * Permission is hereby granted, free of charge, to any person obtaining
 * a copy of this software and associated documentation files (the
 * "Software"), to deal in the Software without restriction, including
 * without limitation the rights to use, copy, modify, merge, publish,
 * distribute, sublicense, and/or sell copies of the Software, and to
 * permit persons to whom the Software is furnished to do so, subject to
 * the following conditions:
 *
 * The above copyright notice and this permission notice shall be
 * included in all copies or substantial portions of the Software.
 *
 * THE SOFTWARE IS PROVIDED "AS IS", WITHOUT WARRANTY OF ANY KIND,
 * EXPRESS OR IMPLIED, INCLUDING BUT NOT LIMITED TO THE WARRANTIES OF
 * MERCHANTABILITY, FITNESS FOR A PARTICULAR PURPOSE AND
 * NONINFRINGEMENT. IN NO EVENT SHALL THE AUTHORS OR COPYRIGHT HOLDERS BE
 * LIABLE FOR ANY CLAIM, DAMAGES OR OTHER LIABILITY, WHETHER IN AN ACTION
 * OF CONTRACT, TORT OR OTHERWISE, ARISING FROM, OUT OF OR IN CONNECTION
 * WITH THE SOFTWARE OR THE USE OR OTHER DEALINGS IN THE SOFTWARE.
 */
#pragma once

/// @cond DEV
/**
 * This file only serves to describe sensor groups based on libmraa groups.
 * Sensors may belong to multiple groups. This is purely a documentation header
 * and is not meant to be installed anywhere.
 */
/// @endcond DEV

////////////////////////////////////////////////////////////////// @cond HEA
/// Main group place holders.
////////////////////////////////////////////////////////////////// @endcond HEA

/**
 * @brief Sensors grouped by category
 * @defgroup bycat Sensor Categories
 */

/**
 * @brief Sensors grouped by C++ interface
 * @defgroup byif C++ Interface
 */

/**
 * @brief Sensors grouped by connection type
 * @defgroup bycon Connection Type
 */

/**
 * @brief Sensors grouped by manufacturer
 * @defgroup byman Manufacturer
 */

/**
 * @brief Sensors grouped into starter kits
 * @defgroup bykit Starter Kits
 */

////////////////////////////////////////////////////////////////// @cond CAT
/// Groups for the various Sensor Categories.
////////////////////////////////////////////////////////////////// @endcond CAT

/**
 * @brief Measure acceleration & tilt or collision detection
 * @defgroup accelerometer Accelerometer
 * @ingroup bycat
 */

/**
 * @brief Sensors with a variable voltage output
 * @defgroup ainput Analog Inputs
 * @ingroup bycat
 */

/**
 * @brief Measure pressure and atmospheric conditions
 * @defgroup pressure Atmospheric Pressure
 * @ingroup bycat
 */

/**
 * @brief Button, Switch or Toggle
 * @defgroup button Button
 * @ingroup bycat
 */

/**
 * @brief Light sensors with special function: Color recognition
 * @defgroup color Color Sensor
 * @ingroup bycat
 */

/**
 * @brief Measure magnetic field to give rotation or heading
 * @defgroup compass Compass/Gyro/Magnometers
 * @ingroup bycat
 */

/**
 * @brief Resistive digital to analog converters (DAC)
 * @defgroup digipot Digital Potentiometer
 * @ingroup bycat
 */

/**
 * @brief TFT, LCD, LED display elements
 * @defgroup display Displays
 * @ingroup bycat
 */

/**
 * @brief Measure electric current and ADC converters
 * @defgroup electric Electricity
 * @ingroup bycat
 */

/**
 * @brief Measure bending or detect vibration
 * @defgroup flexfor Flex/Force
 * @ingroup bycat
 */

/**
 * @brief Measure substance concentrations in gases
 * @defgroup gaseous Gas
 * @ingroup bycat
 */

/**
 * @brief Provide positioning capabilities
 * @defgroup gps GPS
 * @ingroup bycat
 */

/**
 * @brief LEDs, LED strips, LED matrix displays & controllers
 * @defgroup led LEDs
 * @ingroup bycat
 */

/**
 * @brief Measure light intensity or distances
 * @defgroup light Light/Proximity/IR
 * @ingroup bycat
 */

/**
 * @brief Measure liquid flow rates or levels
 * @defgroup liquid Liquid Flow
 * @ingroup bycat
 */

/**
 * @brief Sensors with specific medical application
 * @defgroup medical Medical
 * @ingroup bycat
 */

/**
 * @brief Various motors & controllers to get things moving
 * @defgroup motor Motor
 * @ingroup bycat
 */

/**
 * @brief Other types of supported sensors
 * @defgroup other Other
 * @ingroup bycat
 */

/**
 * @brief Different low and high power relays
 * @defgroup relay Relay
 * @ingroup bycat
 */

/**
 * @brief Wireless sensors using RFID tags
 * @defgroup rfid RFID
 * @ingroup bycat
 */

/**
 * @brief Various servo motors & controllers
 * @defgroup servos Servo
 * @ingroup bycat
 */

/**
 * @brief Provide sound recording or playback
 * @defgroup sound Sound
 * @ingroup bycat
 */

/**
 * @brief Measure temperature & humidity
 * @defgroup temp Temperature/Humidity
 * @ingroup bycat
 */

/**
 * @brief Sensors using serial communication
 * @defgroup serial Serial
 * @ingroup bycat
 */

/**
 * @brief Real time clocks & time measurement
 * @defgroup time Time
 * @ingroup bycat
 */

/**
 * @brief Capacitive touch sensors
 * @defgroup touch Touch Sensor
 * @ingroup bycat
 */

/**
 * @brief Provide video or video camera access
 * @defgroup video Video
 * @ingroup bycat
 */

/**
 * @brief Provide WiFi, Bluetooth, RF communication
 * @defgroup wifi Wireless Communication
 * @ingroup bycat
 */

////////////////////////////////////////////////////////////////// @cond IF
/// Groups for the various Sensor C++ Interfaces.
////////////////////////////////////////////////////////////////// @endcond IF

/**
 * @brief Implements ILightSensor
 * @defgroup ilightsensor ILightSensor
 * @ingroup byif
 */

 /**
 * @brief Implements ILightController
 * @defgroup ilightcontroller ILightController
 * @ingroup byif
 */

/**
 * @brief Implements IPressureSensor
 * @defgroup ipressuresensor IPressureSensor
 * @ingroup byif
 */

 /**
 * @brief Implements ITemperatureSensor
 * @defgroup itemperaturesensor ITemperatureSensor
 * @ingroup byif
 */

/**
 * @brief Implements IADC
 * @defgroup iadc IADC
 * @ingroup byif
 */

 /**
 * @brief Implements ICOSensor
 * @defgroup ic02sensor ICOSensor
 * @ingroup byif
 */


////////////////////////////////////////////////////////////////// @cond CON
/// Groups for the various Connection Types.
////////////////////////////////////////////////////////////////// @endcond CON

/**
 * @brief Sensors requiring an ADC value to be read
 * @defgroup analog AIO
 * @ingroup bycon
 */

/**
 * @brief Modules using the i2c bus
 * @defgroup i2c I2C
 * @ingroup bycon
 */

/**
 * @brief Modules using the SPI bus
 * @defgroup spi SPI
 * @ingroup bycon
 */

/**
 * @brief Modules using GPIOs directly
 * @defgroup gpio GPIO
 * @ingroup bycon
 */

/**
 * @brief Modules using a PWM capable GPIO pin
 * @defgroup pwm PWM
 * @ingroup bycon
 */

/**
 * @brief Modules using a serial connection (RX/TX)
 * @defgroup uart UART
 * @ingroup bycon
 */

////////////////////////////////////////////////////////////////// @cond MAN
/// Groups for the various Manufacturers.
////////////////////////////////////////////////////////////////// @endcond MAN

/**
 * @brief Adafruit Industries
 * @defgroup adafruit Adafruit
 * @ingroup byman
 */

/**
 * @brief EMax
 * @defgroup emax EMax
 * @ingroup byman
 */

/**
 * @brief DFRobot
 * @defgroup dfrobot DFRobot
 * @ingroup byman
 */

/**
 * @brief Comet System
 * @defgroup comet Comet
 * @ingroup byman
 */

/**
 * @brief EpicTinker
 * @defgroup epict EpicTinker
 * @ingroup byman
 */

/**
 * @brief Freescale
 * @defgroup freescale Freescale
 * @ingroup byman
 */
 
/**
 * @brief Generic Brands
 * @defgroup generic Generic
 * @ingroup byman
 */

/**
 * @brief Honeywell
 * @defgroup honeywell Honeywell
 * @ingroup byman
 */

/**
 * @brief Maxim Integrated
 * @defgroup maxim Maxim Integrated
 * @ingroup byman
 */

/**
 * @brief Numato Labs
 * @defgroup numatolabs Numato Labs
 * @ingroup byman
 */

/**
<<<<<<< HEAD
=======
 * @brief Mouser
 * @defgroup mouser Mouser
 * @ingroup byman
 */

/**
>>>>>>> 66bd4ee8
 * @brief Omega
 * @defgroup omega Omega
 * @ingroup byman
 */

/**
 * @brief SeeedStudio - Grove Sensors
 * @defgroup seeed SeeedStudio
 * @ingroup byman
 */

/**
 * @brief Sparkfun
 * @defgroup sparkfun Sparkfun
 * @ingroup byman
 */

/**
 * @brief Texas Instruments
 * @defgroup ti Texas Instruments
 * @ingroup byman
 */

/**
 * @brief Veris Industries
 * @defgroup veris Veris Industries
 * @ingroup byman
 */

<<<<<<< HEAD
=======
 /**
 * @brief Silicon Labs
 * @defgroup silabs Silicon Labs
 * @ingroup byman
 */

/**
 * @brief Bosch
 * @defgroup bosch Bosch
 * @ingroup byman
 */

/**
 * @brief Amphenol
 * @defgroup amphenol Amphenol
 * @ingroup byman
 */
 
/**
 * @brief Open Electrons
 * @defgroup openelectrons Open Electrons
 * @ingroup byman
 */ 

>>>>>>> 66bd4ee8
////////////////////////////////////////////////////////////////// @cond KIT
/// Groups for the various Starter Kits.
////////////////////////////////////////////////////////////////// @endcond KIT

/**
 * @brief Grove Starter Kit - Contains basic sensors
 * @defgroup gsk Grove Starter Kit
 * @ingroup bykit
 */
 
/**
 * @brief Home Automation Kit - For projects around the house
 * @defgroup hak Home Automation Kit
 * @ingroup bykit
 */ 

/**
 * @brief Environment & Agriculture Kit - For outdoor projects
 * @defgroup eak Environment & Agriculture Kit
 * @ingroup bykit
 */
 
/**
 * @brief Transportation & Safety Kit - Used mostly on vehicles 
 * @defgroup tsk Transportation & Safety Kit
 * @ingroup bykit
 */
 
/**
 * @brief Robotics Kit - Sensors for your robot
 * @defgroup robok Robotics Kit
 * @ingroup bykit
 */<|MERGE_RESOLUTION|>--- conflicted
+++ resolved
@@ -1,393 +1,390 @@
-/*
- * Author: Brendan Le Foll <brendan.le.foll@intel.com>
- * Contributions: Mihai Tudor Panu <mihai.tudor.panu@intel.com>
- * Copyright (c) 2014 Intel Corporation.
- *
- * Permission is hereby granted, free of charge, to any person obtaining
- * a copy of this software and associated documentation files (the
- * "Software"), to deal in the Software without restriction, including
- * without limitation the rights to use, copy, modify, merge, publish,
- * distribute, sublicense, and/or sell copies of the Software, and to
- * permit persons to whom the Software is furnished to do so, subject to
- * the following conditions:
- *
- * The above copyright notice and this permission notice shall be
- * included in all copies or substantial portions of the Software.
- *
- * THE SOFTWARE IS PROVIDED "AS IS", WITHOUT WARRANTY OF ANY KIND,
- * EXPRESS OR IMPLIED, INCLUDING BUT NOT LIMITED TO THE WARRANTIES OF
- * MERCHANTABILITY, FITNESS FOR A PARTICULAR PURPOSE AND
- * NONINFRINGEMENT. IN NO EVENT SHALL THE AUTHORS OR COPYRIGHT HOLDERS BE
- * LIABLE FOR ANY CLAIM, DAMAGES OR OTHER LIABILITY, WHETHER IN AN ACTION
- * OF CONTRACT, TORT OR OTHERWISE, ARISING FROM, OUT OF OR IN CONNECTION
- * WITH THE SOFTWARE OR THE USE OR OTHER DEALINGS IN THE SOFTWARE.
- */
-#pragma once
-
-/// @cond DEV
-/**
- * This file only serves to describe sensor groups based on libmraa groups.
- * Sensors may belong to multiple groups. This is purely a documentation header
- * and is not meant to be installed anywhere.
- */
-/// @endcond DEV
-
-////////////////////////////////////////////////////////////////// @cond HEA
-/// Main group place holders.
-////////////////////////////////////////////////////////////////// @endcond HEA
-
-/**
- * @brief Sensors grouped by category
- * @defgroup bycat Sensor Categories
- */
-
-/**
- * @brief Sensors grouped by C++ interface
- * @defgroup byif C++ Interface
- */
-
-/**
- * @brief Sensors grouped by connection type
- * @defgroup bycon Connection Type
- */
-
-/**
- * @brief Sensors grouped by manufacturer
- * @defgroup byman Manufacturer
- */
-
-/**
- * @brief Sensors grouped into starter kits
- * @defgroup bykit Starter Kits
- */
-
-////////////////////////////////////////////////////////////////// @cond CAT
-/// Groups for the various Sensor Categories.
-////////////////////////////////////////////////////////////////// @endcond CAT
-
-/**
- * @brief Measure acceleration & tilt or collision detection
- * @defgroup accelerometer Accelerometer
- * @ingroup bycat
- */
-
-/**
- * @brief Sensors with a variable voltage output
- * @defgroup ainput Analog Inputs
- * @ingroup bycat
- */
-
-/**
- * @brief Measure pressure and atmospheric conditions
- * @defgroup pressure Atmospheric Pressure
- * @ingroup bycat
- */
-
-/**
- * @brief Button, Switch or Toggle
- * @defgroup button Button
- * @ingroup bycat
- */
-
-/**
- * @brief Light sensors with special function: Color recognition
- * @defgroup color Color Sensor
- * @ingroup bycat
- */
-
-/**
- * @brief Measure magnetic field to give rotation or heading
- * @defgroup compass Compass/Gyro/Magnometers
- * @ingroup bycat
- */
-
-/**
- * @brief Resistive digital to analog converters (DAC)
- * @defgroup digipot Digital Potentiometer
- * @ingroup bycat
- */
-
-/**
- * @brief TFT, LCD, LED display elements
- * @defgroup display Displays
- * @ingroup bycat
- */
-
-/**
- * @brief Measure electric current and ADC converters
- * @defgroup electric Electricity
- * @ingroup bycat
- */
-
-/**
- * @brief Measure bending or detect vibration
- * @defgroup flexfor Flex/Force
- * @ingroup bycat
- */
-
-/**
- * @brief Measure substance concentrations in gases
- * @defgroup gaseous Gas
- * @ingroup bycat
- */
-
-/**
- * @brief Provide positioning capabilities
- * @defgroup gps GPS
- * @ingroup bycat
- */
-
-/**
- * @brief LEDs, LED strips, LED matrix displays & controllers
- * @defgroup led LEDs
- * @ingroup bycat
- */
-
-/**
- * @brief Measure light intensity or distances
- * @defgroup light Light/Proximity/IR
- * @ingroup bycat
- */
-
-/**
- * @brief Measure liquid flow rates or levels
- * @defgroup liquid Liquid Flow
- * @ingroup bycat
- */
-
-/**
- * @brief Sensors with specific medical application
- * @defgroup medical Medical
- * @ingroup bycat
- */
-
-/**
- * @brief Various motors & controllers to get things moving
- * @defgroup motor Motor
- * @ingroup bycat
- */
-
-/**
- * @brief Other types of supported sensors
- * @defgroup other Other
- * @ingroup bycat
- */
-
-/**
- * @brief Different low and high power relays
- * @defgroup relay Relay
- * @ingroup bycat
- */
-
-/**
- * @brief Wireless sensors using RFID tags
- * @defgroup rfid RFID
- * @ingroup bycat
- */
-
-/**
- * @brief Various servo motors & controllers
- * @defgroup servos Servo
- * @ingroup bycat
- */
-
-/**
- * @brief Provide sound recording or playback
- * @defgroup sound Sound
- * @ingroup bycat
- */
-
-/**
- * @brief Measure temperature & humidity
- * @defgroup temp Temperature/Humidity
- * @ingroup bycat
- */
-
-/**
- * @brief Sensors using serial communication
- * @defgroup serial Serial
- * @ingroup bycat
- */
-
-/**
- * @brief Real time clocks & time measurement
- * @defgroup time Time
- * @ingroup bycat
- */
-
-/**
- * @brief Capacitive touch sensors
- * @defgroup touch Touch Sensor
- * @ingroup bycat
- */
-
-/**
- * @brief Provide video or video camera access
- * @defgroup video Video
- * @ingroup bycat
- */
-
-/**
- * @brief Provide WiFi, Bluetooth, RF communication
- * @defgroup wifi Wireless Communication
- * @ingroup bycat
- */
-
-////////////////////////////////////////////////////////////////// @cond IF
-/// Groups for the various Sensor C++ Interfaces.
-////////////////////////////////////////////////////////////////// @endcond IF
-
-/**
- * @brief Implements ILightSensor
- * @defgroup ilightsensor ILightSensor
- * @ingroup byif
- */
-
- /**
- * @brief Implements ILightController
- * @defgroup ilightcontroller ILightController
- * @ingroup byif
- */
-
-/**
- * @brief Implements IPressureSensor
- * @defgroup ipressuresensor IPressureSensor
- * @ingroup byif
- */
-
- /**
- * @brief Implements ITemperatureSensor
- * @defgroup itemperaturesensor ITemperatureSensor
- * @ingroup byif
- */
-
-/**
- * @brief Implements IADC
- * @defgroup iadc IADC
- * @ingroup byif
- */
-
- /**
- * @brief Implements ICOSensor
- * @defgroup ic02sensor ICOSensor
- * @ingroup byif
- */
-
-
-////////////////////////////////////////////////////////////////// @cond CON
-/// Groups for the various Connection Types.
-////////////////////////////////////////////////////////////////// @endcond CON
-
-/**
- * @brief Sensors requiring an ADC value to be read
- * @defgroup analog AIO
- * @ingroup bycon
- */
-
-/**
- * @brief Modules using the i2c bus
- * @defgroup i2c I2C
- * @ingroup bycon
- */
-
-/**
- * @brief Modules using the SPI bus
- * @defgroup spi SPI
- * @ingroup bycon
- */
-
-/**
- * @brief Modules using GPIOs directly
- * @defgroup gpio GPIO
- * @ingroup bycon
- */
-
-/**
- * @brief Modules using a PWM capable GPIO pin
- * @defgroup pwm PWM
- * @ingroup bycon
- */
-
-/**
- * @brief Modules using a serial connection (RX/TX)
- * @defgroup uart UART
- * @ingroup bycon
- */
-
-////////////////////////////////////////////////////////////////// @cond MAN
-/// Groups for the various Manufacturers.
-////////////////////////////////////////////////////////////////// @endcond MAN
-
-/**
- * @brief Adafruit Industries
- * @defgroup adafruit Adafruit
- * @ingroup byman
- */
-
-/**
- * @brief EMax
- * @defgroup emax EMax
- * @ingroup byman
- */
-
-/**
- * @brief DFRobot
- * @defgroup dfrobot DFRobot
- * @ingroup byman
- */
-
-/**
- * @brief Comet System
- * @defgroup comet Comet
- * @ingroup byman
- */
-
-/**
- * @brief EpicTinker
- * @defgroup epict EpicTinker
- * @ingroup byman
- */
-
-/**
- * @brief Freescale
- * @defgroup freescale Freescale
- * @ingroup byman
- */
- 
-/**
- * @brief Generic Brands
- * @defgroup generic Generic
- * @ingroup byman
- */
-
-/**
- * @brief Honeywell
- * @defgroup honeywell Honeywell
- * @ingroup byman
- */
-
-/**
- * @brief Maxim Integrated
- * @defgroup maxim Maxim Integrated
- * @ingroup byman
- */
-
-/**
- * @brief Numato Labs
- * @defgroup numatolabs Numato Labs
- * @ingroup byman
- */
-
-/**
-<<<<<<< HEAD
-=======
- * @brief Mouser
- * @defgroup mouser Mouser
- * @ingroup byman
- */
-
-/**
->>>>>>> 66bd4ee8
+	/*
+	 * Author: Brendan Le Foll <brendan.le.foll@intel.com>
+	 * Contributions: Mihai Tudor Panu <mihai.tudor.panu@intel.com>
+	 * Copyright (c) 2014 Intel Corporation.
+	 *
+	 * Permission is hereby granted, free of charge, to any person obtaining
+	 * a copy of this software and associated documentation files (the
+	 * "Software"), to deal in the Software without restriction, including
+	 * without limitation the rights to use, copy, modify, merge, publish,
+	 * distribute, sublicense, and/or sell copies of the Software, and to
+	 * permit persons to whom the Software is furnished to do so, subject to
+	 * the following conditions:
+	 *
+	 * The above copyright notice and this permission notice shall be
+	 * included in all copies or substantial portions of the Software.
+	 *
+	 * THE SOFTWARE IS PROVIDED "AS IS", WITHOUT WARRANTY OF ANY KIND,
+	 * EXPRESS OR IMPLIED, INCLUDING BUT NOT LIMITED TO THE WARRANTIES OF
+	 * MERCHANTABILITY, FITNESS FOR A PARTICULAR PURPOSE AND
+	 * NONINFRINGEMENT. IN NO EVENT SHALL THE AUTHORS OR COPYRIGHT HOLDERS BE
+	 * LIABLE FOR ANY CLAIM, DAMAGES OR OTHER LIABILITY, WHETHER IN AN ACTION
+	 * OF CONTRACT, TORT OR OTHERWISE, ARISING FROM, OUT OF OR IN CONNECTION
+	 * WITH THE SOFTWARE OR THE USE OR OTHER DEALINGS IN THE SOFTWARE.
+	 */
+	#pragma once
+
+	/// @cond DEV
+	/**
+	 * This file only serves to describe sensor groups based on libmraa groups.
+	 * Sensors may belong to multiple groups. This is purely a documentation header
+	 * and is not meant to be installed anywhere.
+	 */
+	/// @endcond DEV
+
+	////////////////////////////////////////////////////////////////// @cond HEA
+	/// Main group place holders.
+	////////////////////////////////////////////////////////////////// @endcond HEA
+
+	/**
+	 * @brief Sensors grouped by category
+	 * @defgroup bycat Sensor Categories
+	 */
+
+	/**
+	 * @brief Sensors grouped by C++ interface
+	 * @defgroup byif C++ Interface
+	 */
+
+	/**
+	 * @brief Sensors grouped by connection type
+	 * @defgroup bycon Connection Type
+	 */
+
+	/**
+	 * @brief Sensors grouped by manufacturer
+	 * @defgroup byman Manufacturer
+	 */
+
+	/**
+	 * @brief Sensors grouped into starter kits
+	 * @defgroup bykit Starter Kits
+	 */
+
+	////////////////////////////////////////////////////////////////// @cond CAT
+	/// Groups for the various Sensor Categories.
+	////////////////////////////////////////////////////////////////// @endcond CAT
+
+	/**
+	 * @brief Measure acceleration & tilt or collision detection
+	 * @defgroup accelerometer Accelerometer
+	 * @ingroup bycat
+	 */
+
+	/**
+	 * @brief Sensors with a variable voltage output
+	 * @defgroup ainput Analog Inputs
+	 * @ingroup bycat
+	 */
+
+	/**
+	 * @brief Measure pressure and atmospheric conditions
+	 * @defgroup pressure Atmospheric Pressure
+	 * @ingroup bycat
+	 */
+
+	/**
+	 * @brief Button, Switch or Toggle
+	 * @defgroup button Button
+	 * @ingroup bycat
+	 */
+
+	/**
+	 * @brief Light sensors with special function: Color recognition
+	 * @defgroup color Color Sensor
+	 * @ingroup bycat
+	 */
+
+	/**
+	 * @brief Measure magnetic field to give rotation or heading
+	 * @defgroup compass Compass/Gyro/Magnometers
+	 * @ingroup bycat
+	 */
+
+	/**
+	 * @brief Resistive digital to analog converters (DAC)
+	 * @defgroup digipot Digital Potentiometer
+	 * @ingroup bycat
+	 */
+
+	/**
+	 * @brief TFT, LCD, LED display elements
+	 * @defgroup display Displays
+	 * @ingroup bycat
+	 */
+
+	/**
+	 * @brief Measure electric current and ADC converters
+	 * @defgroup electric Electricity
+	 * @ingroup bycat
+	 */
+
+	/**
+	 * @brief Measure bending or detect vibration
+	 * @defgroup flexfor Flex/Force
+	 * @ingroup bycat
+	 */
+
+	/**
+	 * @brief Measure substance concentrations in gases
+	 * @defgroup gaseous Gas
+	 * @ingroup bycat
+	 */
+
+	/**
+	 * @brief Provide positioning capabilities
+	 * @defgroup gps GPS
+	 * @ingroup bycat
+	 */
+
+	/**
+	 * @brief LEDs, LED strips, LED matrix displays & controllers
+	 * @defgroup led LEDs
+	 * @ingroup bycat
+	 */
+
+	/**
+	 * @brief Measure light intensity or distances
+	 * @defgroup light Light/Proximity/IR
+	 * @ingroup bycat
+	 */
+
+	/**
+	 * @brief Measure liquid flow rates or levels
+	 * @defgroup liquid Liquid Flow
+	 * @ingroup bycat
+	 */
+
+	/**
+	 * @brief Sensors with specific medical application
+	 * @defgroup medical Medical
+	 * @ingroup bycat
+	 */
+
+	/**
+	 * @brief Various motors & controllers to get things moving
+	 * @defgroup motor Motor
+	 * @ingroup bycat
+	 */
+
+	/**
+	 * @brief Other types of supported sensors
+	 * @defgroup other Other
+	 * @ingroup bycat
+	 */
+
+	/**
+	 * @brief Different low and high power relays
+	 * @defgroup relay Relay
+	 * @ingroup bycat
+	 */
+
+	/**
+	 * @brief Wireless sensors using RFID tags
+	 * @defgroup rfid RFID
+	 * @ingroup bycat
+	 */
+
+	/**
+	 * @brief Various servo motors & controllers
+	 * @defgroup servos Servo
+	 * @ingroup bycat
+	 */
+
+	/**
+	 * @brief Provide sound recording or playback
+	 * @defgroup sound Sound
+	 * @ingroup bycat
+	 */
+
+	/**
+	 * @brief Measure temperature & humidity
+	 * @defgroup temp Temperature/Humidity
+	 * @ingroup bycat
+	 */
+
+	/**
+	 * @brief Sensors using serial communication
+	 * @defgroup serial Serial
+	 * @ingroup bycat
+	 */
+
+	/**
+	 * @brief Real time clocks & time measurement
+	 * @defgroup time Time
+	 * @ingroup bycat
+	 */
+
+	/**
+	 * @brief Capacitive touch sensors
+	 * @defgroup touch Touch Sensor
+	 * @ingroup bycat
+	 */
+
+	/**
+	 * @brief Provide video or video camera access
+	 * @defgroup video Video
+	 * @ingroup bycat
+	 */
+
+	/**
+	 * @brief Provide WiFi, Bluetooth, RF communication
+	 * @defgroup wifi Wireless Communication
+	 * @ingroup bycat
+	 */
+
+	////////////////////////////////////////////////////////////////// @cond IF
+	/// Groups for the various Sensor C++ Interfaces.
+	////////////////////////////////////////////////////////////////// @endcond IF
+
+	/**
+	 * @brief Implements ILightSensor
+	 * @defgroup ilightsensor ILightSensor
+	 * @ingroup byif
+	 */
+
+	 /**
+	 * @brief Implements ILightController
+	 * @defgroup ilightcontroller ILightController
+	 * @ingroup byif
+	 */
+
+	/**
+	 * @brief Implements IPressureSensor
+	 * @defgroup ipressuresensor IPressureSensor
+	 * @ingroup byif
+	 */
+
+	 /**
+	 * @brief Implements ITemperatureSensor
+	 * @defgroup itemperaturesensor ITemperatureSensor
+	 * @ingroup byif
+	 */
+
+	/**
+	 * @brief Implements IADC
+	 * @defgroup iadc IADC
+	 * @ingroup byif
+	 */
+
+	 /**
+	 * @brief Implements ICOSensor
+	 * @defgroup ic02sensor ICOSensor
+	 * @ingroup byif
+	 */
+
+
+	////////////////////////////////////////////////////////////////// @cond CON
+	/// Groups for the various Connection Types.
+	////////////////////////////////////////////////////////////////// @endcond CON
+
+	/**
+	 * @brief Sensors requiring an ADC value to be read
+	 * @defgroup analog AIO
+	 * @ingroup bycon
+	 */
+
+	/**
+	 * @brief Modules using the i2c bus
+	 * @defgroup i2c I2C
+	 * @ingroup bycon
+	 */
+
+	/**
+	 * @brief Modules using the SPI bus
+	 * @defgroup spi SPI
+	 * @ingroup bycon
+	 */
+
+	/**
+	 * @brief Modules using GPIOs directly
+	 * @defgroup gpio GPIO
+	 * @ingroup bycon
+	 */
+
+	/**
+	 * @brief Modules using a PWM capable GPIO pin
+	 * @defgroup pwm PWM
+	 * @ingroup bycon
+	 */
+
+	/**
+	 * @brief Modules using a serial connection (RX/TX)
+	 * @defgroup uart UART
+	 * @ingroup bycon
+	 */
+
+	////////////////////////////////////////////////////////////////// @cond MAN
+	/// Groups for the various Manufacturers.
+	////////////////////////////////////////////////////////////////// @endcond MAN
+
+	/**
+	 * @brief Adafruit Industries
+	 * @defgroup adafruit Adafruit
+	 * @ingroup byman
+	 */
+
+	/**
+	 * @brief EMax
+	 * @defgroup emax EMax
+	 * @ingroup byman
+	 */
+
+	/**
+	 * @brief DFRobot
+	 * @defgroup dfrobot DFRobot
+	 * @ingroup byman
+	 */
+
+	/**
+	 * @brief Comet System
+	 * @defgroup comet Comet
+	 * @ingroup byman
+	 */
+
+	/**
+	 * @brief EpicTinker
+	 * @defgroup epict EpicTinker
+	 * @ingroup byman
+	 */
+
+	/**
+	 * @brief Freescale
+	 * @defgroup freescale Freescale
+	 * @ingroup byman
+	 */
+	 
+	/**
+	 * @brief Generic Brands
+	 * @defgroup generic Generic
+	 * @ingroup byman
+	 */
+
+	/**
+	 * @brief Honeywell
+	 * @defgroup honeywell Honeywell
+	 * @ingroup byman
+	 */
+
+	/**
+	 * @brief Maxim Integrated
+	 * @defgroup maxim Maxim Integrated
+	 * @ingroup byman
+	 */
+
+	/**
+	 * @brief Numato Labs
+	 * @defgroup numatolabs Numato Labs
+	 * @ingroup byman
+	 */
+
+	/**
+	 * @brief Mouser
+	 * @defgroup mouser Mouser
+	 * @ingroup byman
+	 */
+
+	/**
  * @brief Omega
  * @defgroup omega Omega
  * @ingroup byman
@@ -417,8 +414,6 @@
  * @ingroup byman
  */
 
-<<<<<<< HEAD
-=======
  /**
  * @brief Silicon Labs
  * @defgroup silabs Silicon Labs
@@ -443,7 +438,6 @@
  * @ingroup byman
  */ 
 
->>>>>>> 66bd4ee8
 ////////////////////////////////////////////////////////////////// @cond KIT
 /// Groups for the various Starter Kits.
 ////////////////////////////////////////////////////////////////// @endcond KIT
