/*
 * Author: Yevgeniy Kiveisha <yevgeniy.kiveisha@intel.com>
 * Author: Rafael Neri <rafael.neri@gmail.com>
 * Copyright (c) 2014-2015 Intel Corporation.
 *
 * Permission is hereby granted, free of charge, to any person obtaining
 * a copy of this software and associated documentation files (the
 * "Software"), to deal in the Software without restriction, including
 * without limitation the rights to use, copy, modify, merge, publish,
 * distribute, sublicense, and/or sell copies of the Software, and to
 * permit persons to whom the Software is furnished to do so, subject to
 * the following conditions:
 *
 * The above copyright notice and this permission notice shall be
 * included in all copies or substantial portions of the Software.
 *
 * THE SOFTWARE IS PROVIDED "AS IS", WITHOUT WARRANTY OF ANY KIND,
 * EXPRESS OR IMPLIED, INCLUDING BUT NOT LIMITED TO THE WARRANTIES OF
 * MERCHANTABILITY, FITNESS FOR A PARTICULAR PURPOSE AND
 * NONINFRINGEMENT. IN NO EVENT SHALL THE AUTHORS OR COPYRIGHT HOLDERS BE
 * LIABLE FOR ANY CLAIM, DAMAGES OR OTHER LIABILITY, WHETHER IN AN ACTION
 * OF CONTRACT, TORT OR OTHERWISE, ARISING FROM, OUT OF OR IN CONNECTION
 * WITH THE SOFTWARE OR THE USE OR OTHER DEALINGS IN THE SOFTWARE.
 */

#include <iostream>
#include <string>
#include <stdexcept>
#include <unistd.h>
#include <stdlib.h>
#include <functional>

#ifdef JAVACALLBACK
#undef JAVACALLBACK
#endif

<<<<<<< HEAD
#include "hcsr04.h"
=======
#include "hcsr04.hpp"
>>>>>>> 66bd4ee8

using namespace upm;

HCSR04::HCSR04 (uint8_t triggerPin, uint8_t echoPin) {
    mraa_result_t error  = MRAA_SUCCESS;
    m_name              = "HCSR04";

    m_triggerPinCtx     = mraa_gpio_init (triggerPin);
    if (m_triggerPinCtx == NULL) {
        throw std::invalid_argument(std::string(__FUNCTION__) +
                                    ": mraa_pwm_init() failed, invalid pin?");
        return;
    }

    mraa_gpio_dir(m_triggerPinCtx, MRAA_GPIO_OUT);
    mraa_gpio_write (m_triggerPinCtx, 0);

    m_echoPinCtx = mraa_gpio_init(echoPin);
    if (m_echoPinCtx == NULL) {
        throw std::invalid_argument(std::string(__FUNCTION__) +
                                    ": mraa_gpio_init() failed, invalid pin?");
        return;
    }

    mraa_gpio_dir(m_echoPinCtx, MRAA_GPIO_IN);
    mraa_gpio_isr(m_echoPinCtx, MRAA_GPIO_EDGE_BOTH, &ackEdgeDetected, (void*)this);
}

HCSR04::~HCSR04 () {
    mraa_result_t error = MRAA_SUCCESS;

    error = mraa_gpio_close (m_triggerPinCtx);
    if (error != MRAA_SUCCESS) {
        mraa_result_print (error);
    }

    error = mraa_gpio_close (m_echoPinCtx);
    if (error != MRAA_SUCCESS) {
        mraa_result_print (error);
    }
}

double
HCSR04::timing() {
    mraa_gpio_write (m_triggerPinCtx, 1);
    usleep(10);
    mraa_gpio_write (m_triggerPinCtx, 0);

    m_doWork = 0;
    m_InterruptCounter = 0;
    while (!m_doWork) {
        usleep (5);
    }

    return m_FallingTimeStamp - m_RisingTimeStamp;
}

void
HCSR04::ackEdgeDetected (void *ctx) {
    upm::HCSR04 *This = (upm::HCSR04 *)ctx;
    struct timeval timer;
    gettimeofday(&timer, NULL);

    This->m_InterruptCounter++;
    if (!(This->m_InterruptCounter % 2)) {
        This->m_FallingTimeStamp  = 1000000 * timer.tv_sec + timer.tv_usec;
        This->m_doWork = 1;
    } else {
        This->m_RisingTimeStamp = 1000000 * timer.tv_sec + timer.tv_usec;
    }
}

double
HCSR04::getDistance(int sys)
{
    double _timing = timing();
    if (sys)
    {
        return (_timing/2) / 29.1;
    } else {
        return (_timing/2) / 74.1;
    }
}<|MERGE_RESOLUTION|>--- conflicted
+++ resolved
@@ -34,11 +34,7 @@
 #undef JAVACALLBACK
 #endif
 
-<<<<<<< HEAD
-#include "hcsr04.h"
-=======
 #include "hcsr04.hpp"
->>>>>>> 66bd4ee8
 
 using namespace upm;
 
